--- conflicted
+++ resolved
@@ -122,13 +122,7 @@
     return wrapped_func
 
 
-<<<<<<< HEAD
 def mapping(query: List[Any], case: List[Any], similarity_function: Callable[[Any, Any], float]) -> float:
-=======
-def mapping(
-    query: List[Any], case: List[Any], similarity_function: Callable[[Any, Any], float]
-) -> float:
->>>>>>> 875f09af
     """
     Implements an A* algorithm to find the best matching between query items and case items
     based on the provided similarity function, maximizing the overall similarity score.
