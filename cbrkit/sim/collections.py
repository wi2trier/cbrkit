from collections.abc import Collection, Sequence, Set
from typing import Any, Callable, List
import heapq
from cbrkit.helpers import dist2sim
from cbrkit.typing import SimPairFunc

Number = float | int

__all__ = ["jaccard", "smith_waterman", "dtw"]


def jaccard() -> SimPairFunc[Collection[Any], float]:
    """Jaccard similarity function.

    Examples:
        >>> sim = jaccard()
        >>> sim(["a", "b", "c", "d"], ["a", "b", "c"])
        0.8
    """
    from nltk.metrics import jaccard_distance

    def wrapped_func(x: Collection[Any], y: Collection[Any]) -> float:
        if not isinstance(x, Set):
            x = set(x)
        if not isinstance(y, Set):
            y = set(y)

        return dist2sim(jaccard_distance(x, y))

    return wrapped_func


def smith_waterman(
    match_score: int = 2, mismatch_penalty: int = -1, gap_penalty: int = -1
) -> SimPairFunc[Sequence[Any], float]:
    """
    Performs the Smith-Waterman alignment with configurable scoring parameters. If no element matches it returns 0.0.

    Args:
        match_score: Score for matching characters. Defaults to 2.
        mismatch_penalty: Penalty for mismatching characters. Defaults to -1.
        gap_penalty: Penalty for gaps. Defaults to -1.

    Example:
        >>> sim = smith_waterman()
        >>> sim("abcde", "fghe")
        2
    """
    from minineedle import core, smith

    def wrapped_func(x: Sequence[Any], y: Sequence[Any]) -> float:
        try:
            alignment = smith.SmithWaterman(x, y)
            alignment.change_matrix(
                core.ScoreMatrix(
                    match=match_score, miss=mismatch_penalty, gap=gap_penalty
                )
            )
            alignment.align()

            return alignment.get_score()
        except ZeroDivisionError:
            return 0.0

    return wrapped_func


def dtw() -> SimPairFunc[Collection[int], float]:
    """Dynamic Time Warping similarity function.

    Examples:
        >>> sim = dtw()
        >>> sim([1, 2, 3], [1, 2, 3, 4])
        0.5
    """
    import numpy as np
    from dtaidistance import dtw

    def wrapped_func(
        x: Collection[Number] | np.ndarray, y: Collection[Number] | np.ndarray
    ) -> float:
        if not isinstance(x, np.ndarray):
            x = np.array(x)
        if not isinstance(y, np.ndarray):
            y = np.array(y)

        distance = dtw.distance(x, y)

        return dist2sim(distance)

    return wrapped_func


def isolated_mapping(
    element_similarity: SimPairFunc[Any, float],
) -> SimPairFunc[Sequence[Any], float]:
    """
    Isolated Mapping similarity function that compares each element in 'x'
    with all elements in 'y'
    and takes the maximum similarity for each element in 'x', then averages
    these maximums.

    Args:
        element_similarity: A function that takes two elements and returns
        a similarity score between them.

    Examples:
        >>> from cbrkit.sim.strings import levenshtein
        >>> sim = isolated_mapping(levenshtein())
        >>> sim(["kitten", "sitting"], ["sitting", "fitted"])
        0.8333333333333334
    """

    def wrapped_func(x: Sequence[Any], y: Sequence[Any]) -> float:
        total_similarity = 0.0
        for xi in x:
            max_similarity = max(element_similarity(xi, yi) for yi in y)
            total_similarity += max_similarity
        average_similarity = total_similarity / len(x)
        return average_similarity

    return wrapped_func


<<<<<<< HEAD
=======
from typing import Callable, List, Any
import heapq
>>>>>>> 2988dfbb


def mapping(
    query: List[Any], case: List[Any], similarity_function: Callable[[Any, Any], float]
) -> float:
    """
    Implements an A* algorithm to find the best matching between query items and case items
    based on the provided similarity function, maximizing the overall similarity score.

    Args:
        query: A list representing the query set.
        case: A list representing the case set.
        similarity_function: A function that calculates the similarity between two elements.

    Returns:
        The normalized similarity score for the best mapping between query and case items.

    Examples:
        >>> def example_similarity_function(x: Any, y: Any) -> float:
        ...     return 1.0 if x == y else 0.0
        >>> query = ["Monday", "Tuesday", "Wednesday"]
        >>> case = ["Monday", "Tuesday", "Sunday"]
        >>> result = mapping(query, case, example_similarity_function)
        >>> print(f"Normalized Similarity Score: {result}")
        Normalized Similarity Score: 0.6666666666666666
    """
    # Priority queue to store potential solutions with their scores
    pq = []
    initial_solution = (0.0, set(), frozenset(query), frozenset(case))
    heapq.heappush(pq, initial_solution)

    best_score = 0.0
    while pq:
        current_score, current_mapping, remaining_query, remaining_case = heapq.heappop(
            pq
        )

        if not remaining_query:  # All query items are mapped
            best_score = max(best_score, current_score / len(query))
            continue  # Continue to process remaining potential mappings

        for query_item in remaining_query:
            for case_item in remaining_case:
                sim_score = similarity_function(query_item, case_item)
                new_mapping = current_mapping | {(query_item, case_item)}
                new_score = current_score + sim_score  # Accumulate score correctly
                new_remaining_query = remaining_query - {query_item}
                new_remaining_case = remaining_case - {case_item}
                heapq.heappush(
                    pq,
                    (new_score, new_mapping, new_remaining_query, new_remaining_case),
                )
                if len(pq) > 1000:  # Limit the queue size to 1000
                    heapq.heappop(pq)

    return best_score<|MERGE_RESOLUTION|>--- conflicted
+++ resolved
@@ -90,10 +90,7 @@
 
     return wrapped_func
 
-
-def isolated_mapping(
-    element_similarity: SimPairFunc[Any, float],
-) -> SimPairFunc[Sequence[Any], float]:
+def isolated_mapping(element_similarity: SimPairFunc[Any, float]) -> SimPairFunc[Sequence[Any], float]:
     """
     Isolated Mapping similarity function that compares each element in 'x'
     with all elements in 'y'
@@ -122,11 +119,6 @@
     return wrapped_func
 
 
-<<<<<<< HEAD
-=======
-from typing import Callable, List, Any
-import heapq
->>>>>>> 2988dfbb
 
 
 def mapping(
