from collections.abc import Collection, Sequence, Set
from typing import Any, Callable, List
import heapq
from cbrkit.helpers import dist2sim
from cbrkit.typing import SimPairFunc

Number = float | int

__all__ = ["jaccard", "smith_waterman", "dtw"]


def jaccard() -> SimPairFunc[Collection[Any], float]:
    """Jaccard similarity function.

    Examples:
        >>> sim = jaccard()
        >>> sim(["a", "b", "c", "d"], ["a", "b", "c"])
        0.8
    """
    from nltk.metrics import jaccard_distance

    def wrapped_func(x: Collection[Any], y: Collection[Any]) -> float:
        if not isinstance(x, Set):
            x = set(x)
        if not isinstance(y, Set):
            y = set(y)

        return dist2sim(jaccard_distance(x, y))

    return wrapped_func


def smith_waterman(
    match_score: int = 2, mismatch_penalty: int = -1, gap_penalty: int = -1
) -> SimPairFunc[Sequence[Any], float]:
    """
    Performs the Smith-Waterman alignment with configurable scoring parameters. If no element matches it returns 0.0.

    Args:
        match_score: Score for matching characters. Defaults to 2.
        mismatch_penalty: Penalty for mismatching characters. Defaults to -1.
        gap_penalty: Penalty for gaps. Defaults to -1.

    Example:
        >>> sim = smith_waterman()
        >>> sim("abcde", "fghe")
        2
    """
    from minineedle import core, smith

    def wrapped_func(x: Sequence[Any], y: Sequence[Any]) -> float:
        try:
            alignment = smith.SmithWaterman(x, y)
            alignment.change_matrix(
                core.ScoreMatrix(
                    match=match_score, miss=mismatch_penalty, gap=gap_penalty
                )
            )
            alignment.align()

            return alignment.get_score()
        except ZeroDivisionError:
            return 0.0

    return wrapped_func


def dtw() -> SimPairFunc[Collection[int], float]:
    """Dynamic Time Warping similarity function.

    Examples:
        >>> sim = dtw()
        >>> sim([1, 2, 3], [1, 2, 3, 4])
        0.5
    """
    import numpy as np
    from dtaidistance import dtw

    def wrapped_func(
        x: Collection[Number] | np.ndarray, y: Collection[Number] | np.ndarray
    ) -> float:
        if not isinstance(x, np.ndarray):
            x = np.array(x)
        if not isinstance(y, np.ndarray):
            y = np.array(y)

        distance = dtw.distance(x, y)

        return dist2sim(distance)

    return wrapped_func


def isolated_mapping(
    element_similarity: SimPairFunc[Any, float],
) -> SimPairFunc[Sequence[Any], float]:
    """
    Isolated Mapping similarity function that compares each element in 'x'
    with all elements in 'y'
    and takes the maximum similarity for each element in 'x', then averages
    these maximums.

    Args:
        element_similarity: A function that takes two elements and returns
        a similarity score between them.

    Examples:
        >>> from cbrkit.sim.strings import levenshtein
        >>> sim = isolated_mapping(levenshtein())
        >>> sim(["kitten", "sitting"], ["sitting", "fitted"])
        0.8333333333333334
    """

    def wrapped_func(x: Sequence[Any], y: Sequence[Any]) -> float:
        total_similarity = 0.0
        for xi in x:
            max_similarity = max(element_similarity(xi, yi) for yi in y)
            total_similarity += max_similarity
        average_similarity = total_similarity / len(x)
        return average_similarity

    return wrapped_func


def mapping(
    query: List[Any], case: List[Any], similarity_function: Callable[[Any, Any], float]
) -> float:
    """
    Implements an A* algorithm to find the best matching between query items and case items
    based on the provided similarity function, maximizing the overall similarity score.

    Args:
        query: A list representing the query set.
        case: A list representing the case set.
        similarity_function: A function that calculates the similarity between two elements.

    Returns:
        The normalized similarity score for the best mapping between query and case items.

    Examples:
        >>> def example_similarity_function(x: Any, y: Any) -> float:
        ...     return 1.0 if x == y else 0.0
        >>> query = ["Monday", "Tuesday", "Wednesday"]
        >>> case = ["Monday", "Tuesday", "Sunday"]
        >>> result = mapping(query, case, example_similarity_function)
        >>> print(f"Normalized Similarity Score: {result}")
        Normalized Similarity Score: 0.6666666666666666
    """

    def wrapped_func(query, case, similarity_function):
        # Priority queue to store potential solutions with their scores
        pq = []
        initial_solution = (0.0, set(), frozenset(query), frozenset(case))
        heapq.heappush(pq, initial_solution)

        best_score = 0.0
        while pq:
            current_score, current_mapping, remaining_query, remaining_case = (
                heapq.heappop(pq)
            )

            if not remaining_query:  # All query items are mapped
                best_score = max(best_score, current_score / len(query))
                continue  # Continue to process remaining potential mappings

            for query_item in remaining_query:
                for case_item in remaining_case:
                    sim_score = similarity_function(query_item, case_item)
                    new_mapping = current_mapping | {(query_item, case_item)}
                    new_score = current_score + sim_score  # Accumulate score correctly
                    new_remaining_query = remaining_query - {query_item}
                    new_remaining_case = remaining_case - {case_item}
                    heapq.heappush(
                        pq,
                        (
                            new_score,
                            new_mapping,
                            new_remaining_query,
                            new_remaining_case,
                        ),
                    )
                    if len(pq) > 1000:  # Limit the queue size to 1000
                        heapq.heappop(pq)
        return best_score

    return wrapped_func(query, case, similarity_function)

<<<<<<< HEAD
def list_weight() -> Callable:
=======

def list_weight(
    weight: float,
    lower_bound: float,
    upper_bound: float,
    lower_bound_inclusive: bool = True,
    upper_bound_inclusive: bool = True,
) -> Callable:
>>>>>>> 6d1980c1
    """
    Factory function that creates a function to manage multiple weight intervals
    and to calculate the weighted similarity based on these intervals.

    Returns:
        A callable that can check if a given similarity score falls within the defined weight intervals
        and returns the weighted value.

    Examples:
        >>> weight_func = list_weight()
        >>> weight_func.add_weight(2.0, 0.8, 0.9, False, True)
        >>> weight_func.add_weight(1.0, 0.7, 0.8, False, False)
        >>> print(weight_func(0.85))  # Should use the 2.0 weight
        2.0
        >>> print(weight_func(0.75))  # Should use the 1.0 weight
        1.0
    """
<<<<<<< HEAD
    weights = []

    def add_weight(weight: float, lower_bound: float, upper_bound: float,
                   lower_bound_inclusive: bool = True, upper_bound_inclusive: bool = True):
        if not (0.0 <= lower_bound <= 1.0):
            raise ValueError(f"Lower bound {lower_bound} is out of bounds [0.0, 1.0].")
        if not (0.0 <= upper_bound <= 1.0):
            raise ValueError(f"Upper bound {upper_bound} is out of bounds [0.0, 1.0].")
        for w, lb, ub, lbi, ubi in weights:
            if not ((upper_bound < lb) or (lower_bound > ub) or
                    (upper_bound == lb and not (upper_bound_inclusive and lbi)) or
                    (lower_bound == ub and not (lower_bound_inclusive and ubi))):
                raise ValueError("Overlapping intervals are not allowed.")
        weights.append((weight, lower_bound, upper_bound, lower_bound_inclusive, upper_bound_inclusive))

    def wrapped_func(value: float) -> float:
        for weight, lower_bound, upper_bound, lower_bound_inclusive, upper_bound_inclusive in weights:
            if (lower_bound < value < upper_bound) or \
               (lower_bound_inclusive and lower_bound == value) or \
               (upper_bound_inclusive and upper_bound == value):
                return weight
        return 0.0

    wrapped_func.add_weight = add_weight
=======
    if not (0.0 <= lower_bound <= 1.0):
        raise ValueError(f"Lower bound {lower_bound} is out of bounds [0.0, 1.0].")
    if not (0.0 <= upper_bound <= 1.0):
        raise ValueError(f"Upper bound {upper_bound} is out of bounds [0.0, 1.0].")

    def wrapped_func(
        other_weight: float,
        other_lower_bound: float,
        other_upper_bound: float,
        other_lower_bound_inclusive: bool,
        other_upper_bound_inclusive: bool,
    ) -> bool:
        return (
            weight == other_weight
            and lower_bound == other_lower_bound
            and upper_bound == other_upper_bound
            and lower_bound_inclusive == other_lower_bound_inclusive
            and upper_bound_inclusive == other_upper_bound_inclusive
        )

>>>>>>> 6d1980c1
    return wrapped_func<|MERGE_RESOLUTION|>--- conflicted
+++ resolved
@@ -185,18 +185,7 @@
 
     return wrapped_func(query, case, similarity_function)
 
-<<<<<<< HEAD
 def list_weight() -> Callable:
-=======
-
-def list_weight(
-    weight: float,
-    lower_bound: float,
-    upper_bound: float,
-    lower_bound_inclusive: bool = True,
-    upper_bound_inclusive: bool = True,
-) -> Callable:
->>>>>>> 6d1980c1
     """
     Factory function that creates a function to manage multiple weight intervals
     and to calculate the weighted similarity based on these intervals.
@@ -214,7 +203,6 @@
         >>> print(weight_func(0.75))  # Should use the 1.0 weight
         1.0
     """
-<<<<<<< HEAD
     weights = []
 
     def add_weight(weight: float, lower_bound: float, upper_bound: float,
@@ -239,26 +227,4 @@
         return 0.0
 
     wrapped_func.add_weight = add_weight
-=======
-    if not (0.0 <= lower_bound <= 1.0):
-        raise ValueError(f"Lower bound {lower_bound} is out of bounds [0.0, 1.0].")
-    if not (0.0 <= upper_bound <= 1.0):
-        raise ValueError(f"Upper bound {upper_bound} is out of bounds [0.0, 1.0].")
-
-    def wrapped_func(
-        other_weight: float,
-        other_lower_bound: float,
-        other_upper_bound: float,
-        other_lower_bound_inclusive: bool,
-        other_upper_bound_inclusive: bool,
-    ) -> bool:
-        return (
-            weight == other_weight
-            and lower_bound == other_lower_bound
-            and upper_bound == other_upper_bound
-            and lower_bound_inclusive == other_lower_bound_inclusive
-            and upper_bound_inclusive == other_upper_bound_inclusive
-        )
-
->>>>>>> 6d1980c1
     return wrapped_func