--- conflicted
+++ resolved
@@ -434,11 +434,7 @@
     { name = "pyyaml", specifier = ">=6,<7" },
     { name = "ranx", marker = "extra == 'eval'", specifier = ">=0.3,<1" },
     { name = "rich", marker = "extra == 'cli'", specifier = ">=13,<14" },
-<<<<<<< HEAD
-    { name = "rtoml", specifier = ">=0.12,<1" },
-=======
     { name = "rtoml", specifier = ">=0.12.0" },
->>>>>>> 2d5cfa53
     { name = "rustworkx", marker = "extra == 'graphs'", specifier = ">=0.15,<1" },
     { name = "scipy", specifier = ">=1,<2" },
     { name = "sentence-transformers", marker = "extra == 'transformers'", specifier = ">=3,<4" },
@@ -1791,13 +1787,8 @@
 version = "2.2.3"
 source = { registry = "https://pypi.org/simple" }
 dependencies = [
-<<<<<<< HEAD
-    { name = "numpy", version = "1.26.4", source = { registry = "https://pypi.org/simple" }, marker = "(platform_machine != 'arm64' and sys_platform == 'darwin') or (sys_platform != 'darwin' and sys_platform != 'linux')" },
-    { name = "numpy", version = "2.0.2", source = { registry = "https://pypi.org/simple" }, marker = "(platform_machine == 'arm64' and sys_platform == 'darwin') or sys_platform == 'linux'" },
-=======
     { name = "numpy", version = "1.26.4", source = { registry = "https://pypi.org/simple" }, marker = "(platform_machine != 'arm64' and sys_platform != 'linux' and python_full_version >= '3.12') or (sys_platform != 'darwin' and sys_platform != 'linux' and python_full_version >= '3.12')" },
     { name = "numpy", version = "2.0.2", source = { registry = "https://pypi.org/simple" }, marker = "(platform_machine == 'arm64' and sys_platform == 'darwin' and python_full_version >= '3.12') or (sys_platform == 'linux' and python_full_version >= '3.12')" },
->>>>>>> 2d5cfa53
     { name = "python-dateutil" },
     { name = "pytz" },
     { name = "tzdata" },
@@ -2264,21 +2255,6 @@
 ]
 
 [[package]]
-<<<<<<< HEAD
-name = "rsa"
-version = "4.9"
-source = { registry = "https://pypi.org/simple" }
-dependencies = [
-    { name = "pyasn1" },
-]
-sdist = { url = "https://files.pythonhosted.org/packages/aa/65/7d973b89c4d2351d7fb232c2e452547ddfa243e93131e7cfa766da627b52/rsa-4.9.tar.gz", hash = "sha256:e38464a49c6c85d7f1351b0126661487a7e0a14a50f1675ec50eb34d4f20ef21", size = 29711 }
-wheels = [
-    { url = "https://files.pythonhosted.org/packages/49/97/fa78e3d2f65c02c8e1268b9aba606569fe97f6c8f7c2d74394553347c145/rsa-4.9-py3-none-any.whl", hash = "sha256:90260d9058e514786967344d0ef75fa8727eed8a7d2e43ce9f4bcf1b536174f7", size = 34315 },
-]
-
-[[package]]
-=======
->>>>>>> 2d5cfa53
 name = "rtoml"
 version = "0.12.0"
 source = { registry = "https://pypi.org/simple" }
@@ -2804,23 +2780,6 @@
     { name = "fsspec", marker = "(platform_machine == 'arm64' and sys_platform == 'darwin') or sys_platform == 'linux'" },
     { name = "jinja2", marker = "(platform_machine == 'arm64' and sys_platform == 'darwin') or sys_platform == 'linux'" },
     { name = "networkx", marker = "(platform_machine == 'arm64' and sys_platform == 'darwin') or sys_platform == 'linux'" },
-<<<<<<< HEAD
-    { name = "nvidia-cublas-cu12", marker = "platform_machine == 'x86_64' and sys_platform == 'linux'" },
-    { name = "nvidia-cuda-cupti-cu12", marker = "platform_machine == 'x86_64' and sys_platform == 'linux'" },
-    { name = "nvidia-cuda-nvrtc-cu12", marker = "platform_machine == 'x86_64' and sys_platform == 'linux'" },
-    { name = "nvidia-cuda-runtime-cu12", marker = "platform_machine == 'x86_64' and sys_platform == 'linux'" },
-    { name = "nvidia-cudnn-cu12", marker = "platform_machine == 'x86_64' and sys_platform == 'linux'" },
-    { name = "nvidia-cufft-cu12", marker = "platform_machine == 'x86_64' and sys_platform == 'linux'" },
-    { name = "nvidia-curand-cu12", marker = "platform_machine == 'x86_64' and sys_platform == 'linux'" },
-    { name = "nvidia-cusolver-cu12", marker = "platform_machine == 'x86_64' and sys_platform == 'linux'" },
-    { name = "nvidia-cusparse-cu12", marker = "platform_machine == 'x86_64' and sys_platform == 'linux'" },
-    { name = "nvidia-nccl-cu12", marker = "platform_machine == 'x86_64' and sys_platform == 'linux'" },
-    { name = "nvidia-nvjitlink-cu12", marker = "platform_machine == 'x86_64' and sys_platform == 'linux'" },
-    { name = "nvidia-nvtx-cu12", marker = "platform_machine == 'x86_64' and sys_platform == 'linux'" },
-    { name = "setuptools", marker = "(platform_machine == 'arm64' and sys_platform == 'darwin') or sys_platform == 'linux'" },
-    { name = "sympy", version = "1.13.1", source = { registry = "https://pypi.org/simple" }, marker = "(platform_machine == 'arm64' and sys_platform == 'darwin') or sys_platform == 'linux'" },
-    { name = "triton", marker = "python_full_version < '3.13' and platform_machine == 'x86_64' and sys_platform == 'linux'" },
-=======
     { name = "nvidia-cublas-cu12", version = "12.4.5.8", source = { registry = "https://pypi.org/simple" }, marker = "platform_machine == 'x86_64' and platform_system == 'Linux' and sys_platform == 'linux'" },
     { name = "nvidia-cuda-cupti-cu12", version = "12.4.127", source = { registry = "https://pypi.org/simple" }, marker = "platform_machine == 'x86_64' and platform_system == 'Linux' and sys_platform == 'linux'" },
     { name = "nvidia-cuda-nvrtc-cu12", version = "12.4.127", source = { registry = "https://pypi.org/simple" }, marker = "platform_machine == 'x86_64' and platform_system == 'Linux' and sys_platform == 'linux'" },
@@ -2836,7 +2795,6 @@
     { name = "setuptools", marker = "(platform_machine == 'arm64' and sys_platform == 'darwin' and python_full_version >= '3.12') or (sys_platform == 'linux' and python_full_version >= '3.12')" },
     { name = "sympy", version = "1.13.1", source = { registry = "https://pypi.org/simple" }, marker = "(platform_machine == 'arm64' and sys_platform == 'darwin' and python_full_version >= '3.12') or (sys_platform == 'linux' and python_full_version >= '3.12')" },
     { name = "triton", marker = "python_full_version < '3.13' and platform_machine == 'x86_64' and platform_system == 'Linux' and sys_platform == 'linux' and python_full_version >= '3.12'" },
->>>>>>> 2d5cfa53
     { name = "typing-extensions", marker = "(platform_machine == 'arm64' and sys_platform == 'darwin') or sys_platform == 'linux'" },
 ]
 wheels = [
