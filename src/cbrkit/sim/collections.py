--- conflicted
+++ resolved
@@ -94,13 +94,8 @@
     import numpy as np
 
     @dataclass(slots=True, frozen=True)
-<<<<<<< HEAD
-    class dtw:
-        """Dynamic Time Warping similarity function with support for custom distance metrics.
-=======
     class dtw(SimPairFunc[Collection[Number], float]):
         """Dynamic Time Warping similarity function.
->>>>>>> 4bb52ca4
 
         Examples:
             >>> sim = dtw()
