--- conflicted
+++ resolved
@@ -33,23 +33,10 @@
     extra_kwargs: Mapping[str, Any] = field(default_factory=dict)
 
     def __call__(self, batches: Sequence[P]) -> Sequence[R]:
-<<<<<<< HEAD
-        try:
-            return asyncio.run(self.__call_batches__(batches))
-        except RuntimeError:
-            # If event loop is closed, create a new one
-            loop = asyncio.new_event_loop()
-            asyncio.set_event_loop(loop)
-            try:
-                return loop.run_until_complete(self.__call_batches__(batches))
-            finally:
-                loop.close()
+        return event_loop.get().run_until_complete(self.__call_batches__(batches))
 
     async def acall(self, batches: Sequence[P]) -> Sequence[R]:
         return await self.__call_batches__(batches)
-=======
-        return event_loop.get().run_until_complete(self.__call_batches__(batches))
->>>>>>> 564bcd0a
 
     async def __call_batches__(self, batches: Sequence[P]) -> Sequence[R]:
         return await asyncio.gather(*(self.__call_batch__(batch) for batch in batches))
