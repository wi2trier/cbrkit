"""
This module provides several loaders to read data from different file formats and convert it into a Casebase. To validate the data against a Pydantic model, a `validate` function is also provided.
"""

import csv as csvlib
<<<<<<< HEAD
import rtoml
=======
import io
import tomllib
>>>>>>> 564bcd0a
from collections.abc import Callable, Iterable, Iterator, Mapping
from dataclasses import dataclass
from pathlib import Path
from typing import IO, Any, cast

import orjson
import pandas as pd
import polars as pl
import xmltodict
import yaml as yamllib
from pydantic import BaseModel

from .helpers import load_object
from .typing import Casebase, ConversionFunc, FilePath

__all__ = [
    "path",
    "file",
    "directory",
    "validate",
    "csv",
    "json",
    "polars",
    "pandas",
    "py",
    "toml",
    "txt",
    "xml",
    "yaml",
]


@dataclass(slots=True, frozen=True)
class pandas(Mapping[int, pd.Series]):
    """A wrapper around a pandas DataFrame to provide a dict-like interface"""

    df: pd.DataFrame

    def __getitem__(self, key: int | str) -> pd.Series:
        if isinstance(key, str):
            return cast(pd.Series, self.df.loc[key])

        return self.df.iloc[key]

    def __iter__(self) -> Iterator[int]:
        return iter(range(self.df.shape[0]))

    def __len__(self) -> int:
        return self.df.shape[0]


@dataclass(slots=True, frozen=True)
class polars(Mapping[int, dict[str, Any]]):
    """A wrapper around a polars DataFrame to provide a dict-like interface"""

    df: pl.DataFrame

    def __getitem__(self, key: int) -> dict[str, Any]:
        return self.df.row(key, named=True)

    def __iter__(self) -> Iterator[int]:
        return iter(range(self.df.shape[0]))

    def __len__(self) -> int:
        return self.df.shape[0]


@dataclass(slots=True, frozen=True)
class py(ConversionFunc[str | IO, Any]):
    """Reads a Python file and loads the object from it."""

    def __call__(self, source: str | IO) -> Any:
        if isinstance(source, IO | io.IOBase):
            return load_object(source.read())

        return load_object(source)


@dataclass(slots=True, frozen=True)
class csv(ConversionFunc[Iterable[str] | IO, dict[int, dict[str, str]]]):
    """Reads a csv file and converts it into a dict representation"""

    def __call__(self, source: Iterable[str] | IO) -> dict[int, dict[str, str]]:
        data: dict[int, dict[str, str]] = {}
        reader = csvlib.DictReader(source)
        row: dict[str, str]

        for idx, row in enumerate(reader):
            data[idx] = row

        return data


@dataclass(slots=True, frozen=True)
class json(ConversionFunc[str | bytes | IO, dict[Any, Any]]):
    """Reads a json file and converts it into a dict representation"""

    def __call__(self, source: str | bytes | IO) -> dict[Any, Any]:
        data = orjson.loads(
            source.read() if isinstance(source, IO | io.IOBase) else source
        )

        if isinstance(data, list):
            return dict(enumerate(data))
        elif isinstance(data, dict):
            return data

        raise TypeError(f"Invalid data type: {type(data)}")


@dataclass(slots=True, frozen=True)
class toml(ConversionFunc[str | IO, dict[str, Any]]):
    """Reads a toml file and converts it into a dict representation"""

    def __call__(self, source: str | IO) -> dict[str, Any]:
<<<<<<< HEAD
        if isinstance(source, str):
            return rtoml.loads(source)
        s = source.read().decode("utf-8")
        return rtoml.loads(s)
=======
        if isinstance(source, IO | io.IOBase):
            return tomllib.load(source)

        return tomllib.loads(source)
>>>>>>> 564bcd0a


@dataclass(slots=True, frozen=True)
class yaml(ConversionFunc[str | bytes | IO, dict[Any, Any]]):
    """Reads a yaml file and converts it into a dict representation"""

    def __call__(self, source: str | bytes | IO) -> dict[Any, Any]:
        data: dict[Any, Any] = {}

        for doc_idx, doc in enumerate(yamllib.safe_load_all(source)):
            if isinstance(doc, list):
                for idx, item in enumerate(doc):
                    data[doc_idx + idx] = item
            elif isinstance(doc, dict):
                data |= doc
            else:
                raise TypeError(f"Invalid document type: {type(doc)}")

        return data


@dataclass(slots=True, frozen=True)
class xml(ConversionFunc[str | IO, dict[str, Any]]):
    """Reads a xml file and converts it into a dict representation"""

    def __call__(self, source: str | IO) -> dict[str, Any]:
        if isinstance(source, str):
            data = xmltodict.parse(source)
        else:
            data = xmltodict.parse(source.read())

        if len(data) == 1:
            data_without_root = data[next(iter(data))]

            return data_without_root

        return data


@dataclass(slots=True, frozen=True)
class txt(ConversionFunc[str | bytes | IO, str]):
    """Reads a text file and converts it into a string"""

    def __call__(self, source: str | bytes | IO) -> str:
        if isinstance(source, IO | io.IOBase):
            return source.read()

        return str(source)


def _csv_polars(source: IO | Path | str | bytes) -> Mapping[int, dict[str, Any]]:
    return polars(pl.read_csv(source))


StructuredLoader = Callable[[IO], Mapping[Any, Any]]
AnyLoader = Callable[[IO], Any]

structured_loaders: dict[str, StructuredLoader] = {
    ".json": json(),
    ".toml": toml(),
    ".yaml": yaml(),
    ".yml": yaml(),
    ".xml": xml(),
    ".csv": _csv_polars,
}

any_loaders: dict[str, AnyLoader] = {
    **structured_loaders,
    ".txt": txt(),
    ".py": py(),
}


def path(
    path: FilePath, pattern: str | None = None, loader: AnyLoader | None = None
) -> Casebase[Any, Any]:
    """Converts a path into a Casebase. The path can be a directory or a file.

    Args:
        path: Path of the file.

    Returns:
        Returns a Casebase.

    Examples:
        >>> file_path = "./data/cars-1k.csv"
        >>> result = path(file_path)
    """
    if isinstance(path, str):
        path = Path(path)

    if path.is_file():
        return file(path, loader)
    elif path.is_dir():
        return directory(path, pattern)

    raise FileNotFoundError(path)


def file(path: FilePath, loader: AnyLoader | None = None) -> Casebase[Any, Any]:
    """Converts a file into a Casebase. The file can be of type csv, json, toml, yaml, or yml.

    Args:
        path: Path of the file.

    Returns:
        Returns a Casebase.

    Examples:
        >>> from pathlib import Path
        >>> file_path = Path("./data/cars-1k.csv")
        >>> result = file(file_path)

    """
    if isinstance(path, str):
        path = Path(path)

    if loader is None and path.suffix not in structured_loaders:
        raise ValueError(f"Unsupported file type: {path.suffix}")

    if loader is None:
        loader = structured_loaders[path.suffix]

    with path.open("rb") as fp:
        return loader(fp)


def directory(path: FilePath, pattern: str | None = None) -> Casebase[Any, Any]:
    """Converts the files of a directory into a Casebase. The files can be of type txt, csv, json, toml, yaml, or yml.

    Args:
        path: Path of the directory.
        pattern: Relative pattern for the files.

    Returns:
        Returns a Casebase.

    Examples:
        >>> from pathlib import Path
        >>> directory_path = Path("./data")
        >>> result = directory(directory_path, "*.csv")
        >>> assert result is not None
    """
    cb: Casebase[Any, Any] = {}

    if isinstance(path, str):
        path = Path(path)

    for elem in path.glob(pattern or "*"):
        if elem.is_file() and elem.suffix in any_loaders:
            loader = any_loaders[elem.suffix]

            with elem.open("rb") as fp:
                cb[elem.stem] = loader(fp)

    return cb


def validate[K, V: BaseModel](
    casebase: Casebase[K, Any], model: type[V]
) -> Casebase[K, V]:
    """Validates the casebase against a Pydantic model.

    Args:
        casebase: Casebase where the values are the data to validate.
        model: Pydantic model to validate the data.

    Examples:
        >>> from pydantic import BaseModel, NonNegativeInt
        >>> from typing import Literal
        >>> class Car(BaseModel):
        ...     price: NonNegativeInt
        ...     year: NonNegativeInt
        ...     manufacturer: str
        ...     make: str
        ...     fuel: Literal["gas", "diesel"]
        ...     miles: NonNegativeInt
        ...     title_status: Literal["clean", "rebuilt"]
        ...     transmission: Literal["automatic", "manual"]
        ...     drive: Literal["fwd", "rwd", "4wd"]
        ...     type: str
        ...     paint_color: str
        >>> data = file("data/cars-1k.csv")
        >>> casebase = validate(data, Car)
        >>> data = polars(pl.read_csv("data/cars-1k.csv"))
        >>> casebase = validate(data, Car)
    """

    return {key: model.model_validate(value) for key, value in casebase.items()}<|MERGE_RESOLUTION|>--- conflicted
+++ resolved
@@ -3,12 +3,7 @@
 """
 
 import csv as csvlib
-<<<<<<< HEAD
 import rtoml
-=======
-import io
-import tomllib
->>>>>>> 564bcd0a
 from collections.abc import Callable, Iterable, Iterator, Mapping
 from dataclasses import dataclass
 from pathlib import Path
@@ -124,17 +119,10 @@
     """Reads a toml file and converts it into a dict representation"""
 
     def __call__(self, source: str | IO) -> dict[str, Any]:
-<<<<<<< HEAD
         if isinstance(source, str):
             return rtoml.loads(source)
         s = source.read().decode("utf-8")
         return rtoml.loads(s)
-=======
-        if isinstance(source, IO | io.IOBase):
-            return tomllib.load(source)
-
-        return tomllib.loads(source)
->>>>>>> 564bcd0a
 
 
 @dataclass(slots=True, frozen=True)
